import type { MCPConnectorConfig } from '@stackone/mcp-config-types';

// Import all connectors for the array
import { AsanaConnectorConfig } from './connectors/asana';
import { AttioConnectorConfig } from './connectors/attio';
import { AwsConnectorConfig } from './connectors/aws';
import { DatadogConnectorConfig } from './connectors/datadog';
import { DeelConnectorConfig } from './connectors/deel';
import { DeepseekConnectorConfig } from './connectors/deepseek';
import { DocumentationConnectorConfig } from './connectors/documentation';
import { DuckDuckGoConnectorConfig } from './connectors/duckduckgo';
import { ElevenLabsConnectorConfig } from './connectors/elevenlabs';
import { ExaConnectorConfig } from './connectors/exa';
import { FalConnectorConfig } from './connectors/fal';
import { FirefliesConnectorConfig } from './connectors/fireflies';
import { GitHubConnectorConfig } from './connectors/github';
import { GoogleDriveConnectorConfig } from './connectors/google-drive';
import { GraphyConnectorConfig } from './connectors/graphy';
import { HiBobConnectorConfig } from './connectors/hibob';
import { HubSpotConnectorConfig } from './connectors/hubspot';
import { IncidentConnectorConfig } from './connectors/incident';
import { JiraConnectorConfig } from './connectors/jira';
import { LangsmithConnectorConfig } from './connectors/langsmith';
import { LinearConnectorConfig } from './connectors/linear';
import { LinkedInConnectorConfig } from './connectors/linkedin';
import { ModalConnectorConfig } from './connectors/modal';
import { NotionConnectorConfig } from './connectors/notion';
import { OnePasswordConnectorConfig } from './connectors/onepassword';
import { ParallelConnectorConfig } from './connectors/parallel';
import { PerplexityConnectorConfig } from './connectors/perplexity';
import { ProducthuntConnectorConfig } from './connectors/producthunt';
import { LogfireConnectorConfig } from './connectors/pydantic-logfire';
import { PylonConnectorConfig } from './connectors/pylon';
import { ReplicateConnectorConfig } from './connectors/replicate';
<<<<<<< HEAD
import { ResendConnectorConfig } from './connectors/resend';
=======
import { RetoolConnectorConfig } from './connectors/retool';
import { RideWithGPSConnectorConfig } from './connectors/ridewithgps';
>>>>>>> 998f97c4
import { SequentialThinkingConnectorConfig } from './connectors/sequential-thinking';
import { SlackConnectorConfig } from './connectors/slack';
import { StackOneConnectorConfig } from './connectors/stackone';
import { StravaConnectorConfig } from './connectors/strava';
import { SupabaseConnectorConfig } from './connectors/supabase';
import { TestConnectorConfig } from './connectors/test';
import { TFLConnectorConfig } from './connectors/tfl';
import { TinybirdConnectorConfig } from './connectors/tinybird';
import { TodoistConnectorConfig } from './connectors/todoist';
import { TodoListConnectorConfig } from './connectors/todolist';
import { TurbopufferConnectorConfig } from './connectors/turbopuffer';
import { WandbConnectorConfig } from './connectors/wandb';
import { XeroConnectorConfig } from './connectors/xero';
import { ZapierConnectorConfig } from './connectors/zapier';

export const Connectors: readonly MCPConnectorConfig[] = [
  TestConnectorConfig,
  StackOneConnectorConfig,
  AsanaConnectorConfig,
  AttioConnectorConfig,
  AwsConnectorConfig,
  DatadogConnectorConfig,
  DeelConnectorConfig,
  DeepseekConnectorConfig,
  DocumentationConnectorConfig,
  DuckDuckGoConnectorConfig,
  ElevenLabsConnectorConfig,
  ExaConnectorConfig,
  FalConnectorConfig,
  GitHubConnectorConfig,
  GoogleDriveConnectorConfig,
  GraphyConnectorConfig,
  HiBobConnectorConfig,
  HubSpotConnectorConfig,
  IncidentConnectorConfig,
  FirefliesConnectorConfig,
  JiraConnectorConfig,
  LangsmithConnectorConfig,
  LinearConnectorConfig,
  LinkedInConnectorConfig,
  LogfireConnectorConfig,
  ModalConnectorConfig,
  NotionConnectorConfig,
  OnePasswordConnectorConfig,
  ParallelConnectorConfig,
  PerplexityConnectorConfig,
  ProducthuntConnectorConfig,
  PylonConnectorConfig,
  ReplicateConnectorConfig,
<<<<<<< HEAD
  ResendConnectorConfig,
=======
  RetoolConnectorConfig,
  RideWithGPSConnectorConfig,
>>>>>>> 998f97c4
  SequentialThinkingConnectorConfig,
  SlackConnectorConfig,
  StravaConnectorConfig,
  SupabaseConnectorConfig,
  TFLConnectorConfig,
  TinybirdConnectorConfig,
  TodoistConnectorConfig,
  TodoListConnectorConfig,
  TurbopufferConnectorConfig,
  WandbConnectorConfig,
  XeroConnectorConfig,
  ZapierConnectorConfig,
] as const;

export {
  TestConnectorConfig,
  StackOneConnectorConfig,
  AsanaConnectorConfig,
  AttioConnectorConfig,
  AwsConnectorConfig,
  DatadogConnectorConfig,
  DeelConnectorConfig,
  DeepseekConnectorConfig,
  DocumentationConnectorConfig,
  DuckDuckGoConnectorConfig,
  ElevenLabsConnectorConfig,
  ExaConnectorConfig,
  FalConnectorConfig,
  GitHubConnectorConfig,
  GoogleDriveConnectorConfig,
  GraphyConnectorConfig,
  HiBobConnectorConfig,
  HubSpotConnectorConfig,
  IncidentConnectorConfig,
  FirefliesConnectorConfig,
  JiraConnectorConfig,
  LangsmithConnectorConfig,
  LinearConnectorConfig,
  LinkedInConnectorConfig,
  LogfireConnectorConfig,
  ModalConnectorConfig,
  NotionConnectorConfig,
  OnePasswordConnectorConfig,
  ParallelConnectorConfig,
  PerplexityConnectorConfig,
  ProducthuntConnectorConfig,
  PylonConnectorConfig,
  ReplicateConnectorConfig,
<<<<<<< HEAD
  ResendConnectorConfig,
=======
  RetoolConnectorConfig,
  RideWithGPSConnectorConfig,
>>>>>>> 998f97c4
  SequentialThinkingConnectorConfig,
  SlackConnectorConfig,
  StravaConnectorConfig,
  SupabaseConnectorConfig,
  TFLConnectorConfig,
  TinybirdConnectorConfig,
  TodoistConnectorConfig,
  TodoListConnectorConfig,
  TurbopufferConnectorConfig,
  WandbConnectorConfig,
  XeroConnectorConfig,
  ZapierConnectorConfig,
};<|MERGE_RESOLUTION|>--- conflicted
+++ resolved
@@ -32,12 +32,9 @@
 import { LogfireConnectorConfig } from './connectors/pydantic-logfire';
 import { PylonConnectorConfig } from './connectors/pylon';
 import { ReplicateConnectorConfig } from './connectors/replicate';
-<<<<<<< HEAD
 import { ResendConnectorConfig } from './connectors/resend';
-=======
 import { RetoolConnectorConfig } from './connectors/retool';
 import { RideWithGPSConnectorConfig } from './connectors/ridewithgps';
->>>>>>> 998f97c4
 import { SequentialThinkingConnectorConfig } from './connectors/sequential-thinking';
 import { SlackConnectorConfig } from './connectors/slack';
 import { StackOneConnectorConfig } from './connectors/stackone';
@@ -87,12 +84,9 @@
   ProducthuntConnectorConfig,
   PylonConnectorConfig,
   ReplicateConnectorConfig,
-<<<<<<< HEAD
   ResendConnectorConfig,
-=======
   RetoolConnectorConfig,
   RideWithGPSConnectorConfig,
->>>>>>> 998f97c4
   SequentialThinkingConnectorConfig,
   SlackConnectorConfig,
   StravaConnectorConfig,
@@ -141,12 +135,9 @@
   ProducthuntConnectorConfig,
   PylonConnectorConfig,
   ReplicateConnectorConfig,
-<<<<<<< HEAD
   ResendConnectorConfig,
-=======
   RetoolConnectorConfig,
   RideWithGPSConnectorConfig,
->>>>>>> 998f97c4
   SequentialThinkingConnectorConfig,
   SlackConnectorConfig,
   StravaConnectorConfig,
