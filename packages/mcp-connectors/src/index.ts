--- conflicted
+++ resolved
@@ -15,11 +15,8 @@
 import { FirefliesConnectorConfig } from './connectors/fireflies';
 import { GitHubConnectorConfig } from './connectors/github';
 import { GoogleDriveConnectorConfig } from './connectors/google-drive';
-<<<<<<< HEAD
 import { googleMapsConnector as GoogleMapsConnectorConfig } from './connectors/google-maps';
-=======
 import { GraphyConnectorConfig } from './connectors/graphy';
->>>>>>> 0d49a126
 import { HiBobConnectorConfig } from './connectors/hibob';
 import { HubSpotConnectorConfig } from './connectors/hubspot';
 import { IncidentConnectorConfig } from './connectors/incident';
@@ -70,11 +67,8 @@
   FalConnectorConfig,
   GitHubConnectorConfig,
   GoogleDriveConnectorConfig,
-<<<<<<< HEAD
   GoogleMapsConnectorConfig,
-=======
   GraphyConnectorConfig,
->>>>>>> 0d49a126
   HiBobConnectorConfig,
   HubSpotConnectorConfig,
   IncidentConnectorConfig,
@@ -125,11 +119,8 @@
   FalConnectorConfig,
   GitHubConnectorConfig,
   GoogleDriveConnectorConfig,
-<<<<<<< HEAD
   GoogleMapsConnectorConfig,
-=======
   GraphyConnectorConfig,
->>>>>>> 0d49a126
   HiBobConnectorConfig,
   HubSpotConnectorConfig,
   IncidentConnectorConfig,
